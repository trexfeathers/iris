"""
Perform test automation with nox.

For further details, see https://nox.thea.codes/en/stable/#

"""

from datetime import datetime
import hashlib
import os
from pathlib import Path
from tempfile import NamedTemporaryFile
from typing import Literal

import nox
from nox.logger import logger

#: Default to reusing any pre-existing nox environments.
nox.options.reuse_existing_virtualenvs = True

#: Python versions we can run sessions under
_PY_VERSIONS_ALL = ["3.8"]
_PY_VERSION_LATEST = _PY_VERSIONS_ALL[-1]

#: One specific python version for docs builds
_PY_VERSION_DOCSBUILD = _PY_VERSION_LATEST

#: Cirrus-CI environment variable hook.
PY_VER = os.environ.get("PY_VER", _PY_VERSIONS_ALL)

#: Default cartopy cache directory.
CARTOPY_CACHE_DIR = os.environ.get("HOME") / Path(".local/share/cartopy")

# https://github.com/numpy/numpy/pull/19478
# https://github.com/matplotlib/matplotlib/pull/22099
#: Common session environment variables.
ENV = dict(
    NPY_DISABLE_CPU_FEATURES="AVX512F,AVX512CD,AVX512VL,AVX512BW,AVX512DQ,AVX512_SKX"
)


def session_lockfile(session: nox.sessions.Session) -> Path:
    """Return the path of the session lockfile."""
    return Path(
        f"requirements/ci/nox.lock/py{session.python.replace('.', '')}-linux-64.lock"
    )


def session_cachefile(session: nox.sessions.Session) -> Path:
    """Returns the path of the session lockfile cache."""
    lockfile = session_lockfile(session)
    tmp_dir = Path(session.create_tmp())
    cache = tmp_dir / lockfile.name
    return cache


def venv_populated(session: nox.sessions.Session) -> bool:
    """Returns True if the conda venv has been created
    and the list of packages in the lockfile installed."""
    return session_cachefile(session).is_file()


def venv_changed(session: nox.sessions.Session) -> bool:
    """Returns True if the installed session is different to that specified
    in the lockfile."""
    changed = False
    cache = session_cachefile(session)
    lockfile = session_lockfile(session)
    if cache.is_file():
        with open(lockfile, "rb") as fi:
            expected = hashlib.sha256(fi.read()).hexdigest()
        with open(cache, "r") as fi:
            actual = fi.read()
        changed = actual != expected
    return changed


def cache_venv(session: nox.sessions.Session) -> None:
    """
    Cache the nox session environment.

    This consists of saving a hexdigest (sha256) of the associated
    conda lock file.

    Parameters
    ----------
    session: object
        A `nox.sessions.Session` object.

    """
    lockfile = session_lockfile(session)
    cache = session_cachefile(session)
    with open(lockfile, "rb") as fi:
        hexdigest = hashlib.sha256(fi.read()).hexdigest()
    with open(cache, "w") as fo:
        fo.write(hexdigest)


def cache_cartopy(session: nox.sessions.Session) -> None:
    """
    Determine whether to cache the cartopy natural earth shapefiles.

    Parameters
    ----------
    session: object
        A `nox.sessions.Session` object.

    """
    if not CARTOPY_CACHE_DIR.is_dir():
        session.run_always(
            "python",
            "-c",
            "import cartopy; cartopy.io.shapereader.natural_earth()",
        )


def prepare_venv(session: nox.sessions.Session) -> None:
    """
    Create and cache the nox session conda environment, and additionally
    provide conda environment package details and info.

    Note that, iris is installed into the environment using pip.

    Parameters
    ----------
    session: object
        A `nox.sessions.Session` object.

    Notes
    -----
    See
      - https://github.com/theacodes/nox/issues/346
      - https://github.com/theacodes/nox/issues/260

    """
    lockfile = session_lockfile(session)
    venv_dir = session.virtualenv.location_name

    if not venv_populated(session):
        # environment has been created but packages not yet installed
        # populate the environment from the lockfile
        logger.debug(f"Populating conda env at {venv_dir}")
        session.conda_install("--file", str(lockfile))
        cache_venv(session)

    elif venv_changed(session):
        # destroy the environment and rebuild it
        logger.debug(f"Lockfile changed. Re-creating conda env at {venv_dir}")
        _re_orig = session.virtualenv.reuse_existing
        session.virtualenv.reuse_existing = False
        session.virtualenv.create()
        session.conda_install("--file", str(lockfile))
        session.virtualenv.reuse_existing = _re_orig
        cache_venv(session)

    logger.debug(f"Environment {venv_dir} is up to date")

    cache_cartopy(session)

    # Determine whether verbose diagnostics have been requested
    # from the command line.
    verbose = "-v" in session.posargs or "--verbose" in session.posargs

    if verbose:
        session.run_always("conda", "info")
        session.run_always("conda", "list", f"--prefix={venv_dir}")
        session.run_always(
            "conda",
            "list",
            f"--prefix={venv_dir}",
            "--explicit",
        )


@nox.session
def precommit(session: nox.sessions.Session):
    """
    Perform pre-commit hooks of iris codebase.

    Parameters
    ----------
    session: object
        A `nox.sessions.Session` object.

    """
    import yaml

    # Pip install the session requirements.
    session.install("pre-commit")

    # Load the pre-commit configuration YAML file.
    with open(".pre-commit-config.yaml", "r") as fi:
        config = yaml.load(fi, Loader=yaml.FullLoader)

    # List of pre-commit hook ids that we don't want to run.
    excluded = ["no-commit-to-branch"]

    # Enumerate the ids of pre-commit hooks we do want to run.
    ids = [
        hook["id"]
        for entry in config["repos"]
        for hook in entry["hooks"]
        if hook["id"] not in excluded
    ]

    # Execute the pre-commit hooks.
    [session.run("pre-commit", "run", "--all-files", id) for id in ids]


@nox.session(python=PY_VER, venv_backend="conda")
def tests(session: nox.sessions.Session):
    """
    Perform iris system, integration and unit tests.

    Parameters
    ----------
    session: object
        A `nox.sessions.Session` object.

    """
    prepare_venv(session)
    session.install("--no-deps", "--editable", ".")
    session.env.update(ENV)
    session.run(
        "python",
        "-m",
        "iris.tests.runner",
        "--default-tests",
        "--system-tests",
    )


@nox.session(python=_PY_VERSION_DOCSBUILD, venv_backend="conda")
def doctest(session: nox.sessions.Session):
    """
    Perform iris doctests and gallery.

    Parameters
    ----------
    session: object
        A `nox.sessions.Session` object.

    """
    prepare_venv(session)
    session.install("--no-deps", "--editable", ".")
    session.env.update(ENV)
    session.cd("docs")
    session.run(
        "make",
        "clean",
        "html",
        external=True,
    )
    session.run(
        "make",
        "doctest",
        external=True,
    )
    session.cd("..")
    session.run(
        "python",
        "-m",
        "iris.tests.runner",
        "--gallery-tests",
    )


@nox.session(python=_PY_VERSION_DOCSBUILD, venv_backend="conda")
def linkcheck(session: nox.sessions.Session):
    """
    Perform iris doc link check.

    Parameters
    ----------
    session: object
        A `nox.sessions.Session` object.

    """
    prepare_venv(session)
    session.install("--no-deps", "--editable", ".")
    session.cd("docs")
    session.run(
        "make",
        "clean",
        "html",
        external=True,
    )
    session.run(
        "make",
        "linkcheck",
        external=True,
    )


@nox.session
@nox.parametrize(
    "run_type",
<<<<<<< HEAD
    ["overnight", "branch", "cperf", "sperf", "custom"],
    ids=["overnight", "branch", "cperf", "sperf", "custom"],
)
def benchmarks(
    session: nox.sessions.Session,
    run_type: Literal["overnight", "branch", "cperf", "sperf", "custom"],
=======
    ["overnight", "branch", "custom"],
    ids=["overnight", "branch", "custom"],
)
def benchmarks(
    session: nox.sessions.Session,
    run_type: Literal["overnight", "branch", "custom"],
>>>>>>> d0569c79
):
    """
    Perform Iris performance benchmarks (using Airspeed Velocity).

    All run types require a single Nox positional argument (e.g.
    ``nox --session="foo" -- my_pos_arg``) - detailed in the parameters
    section - and can optionally accept a series of further arguments that will
    be added to session's ASV command.

    Parameters
    ----------
    session: object
        A `nox.sessions.Session` object.
    run_type: {"overnight", "branch", "custom"}
        * ``overnight``: benchmarks all commits between the input **first
          commit** to ``HEAD``, comparing each to its parent for performance
          shifts. If a commit causes shifts, the output is saved to a file:
          ``.asv/performance-shifts/<commit-sha>``. Designed for checking the
          previous 24 hours' commits, typically in a scheduled script.
        * ``branch``: Performs the same operations as ``overnight``, but always
          on two commits only - ``HEAD``, and ``HEAD``'s merge-base with the
          input **base branch**. Output from this run is never saved to a file.
          Designed for testing if the active branch's changes cause performance
          shifts - anticipating what would be caught by ``overnight`` once
          merged.
          **For maximum accuracy, avoid using the machine that is running this
          session. Run time could be >1 hour for the full benchmark suite.**
<<<<<<< HEAD
        * ``cperf``: Run the on-demand CPerf suite of benchmarks (part of the
          UK Met Office NG-VAT project) for the ``HEAD`` of ``upstream/main``
          only, and publish the results to the input **publish directory**,
          within a unique subdirectory for this run.
        * ``sperf``: As with CPerf, but for the SPerf suite.
        * ``custom``: run ASV with the input **ASV command type**, without any
=======
        * ``custom``: run ASV with the input **ASV sub-command**, without any
>>>>>>> d0569c79
          preset arguments - must all be supplied by the user. So just like
          running ASV manually, with the convenience of re-using the session's
          scripted setup steps.

    Examples
    --------
    * ``nox --session="benchmarks(overnight)" -- a1b23d4``
    * ``nox --session="benchmarks(branch)" -- upstream/main``
    * ``nox --session="benchmarks(branch)" -- upstream/mesh-data-model``
    * ``nox --session="benchmarks(branch)" -- upstream/main --bench=regridding``
<<<<<<< HEAD
    * ``nox --session="benchmarks(cperf)" -- my_publish_dir
=======
>>>>>>> d0569c79
    * ``nox --session="benchmarks(custom)" -- continuous a1b23d4 HEAD --quick``

    """
    # The threshold beyond which shifts are 'notable'. See `asv compare`` docs
    #  for more.
    COMPARE_FACTOR = 1.2

    session.install("asv", "nox")

    data_gen_var = "DATA_GEN_PYTHON"
    if data_gen_var in os.environ:
        print("Using existing data generation environment.")
    else:
        print("Setting up the data generation environment...")
        # Get Nox to build an environment for the `tests` session, but don't
        #  run the session. Will re-use a cached environment if appropriate.
        session.run_always(
            "nox",
            "--session=tests",
            "--install-only",
            f"--python={_PY_VERSION_LATEST}",
        )
        # Find the environment built above, set it to be the data generation
        #  environment.
        data_gen_python = next(
            Path(".nox").rglob(f"tests*/bin/python{_PY_VERSION_LATEST}")
        ).resolve()
        session.env[data_gen_var] = data_gen_python

        mule_dir = data_gen_python.parents[1] / "resources" / "mule"
        if not mule_dir.is_dir():
            print("Installing Mule into data generation environment...")
            session.run_always(
                "git",
                "clone",
                "https://github.com/metomi/mule.git",
                str(mule_dir),
                external=True,
            )
        session.run_always(
            str(data_gen_python),
            "-m",
            "pip",
            "install",
            str(mule_dir / "mule"),
            external=True,
        )

    print("Running ASV...")
    session.cd("benchmarks")
    # Skip over setup questions for a new machine.
    session.run("asv", "machine", "--yes")

    # All run types require one Nox posarg.
    run_type_arg = {
        "overnight": "first commit",
        "branch": "base branch",
<<<<<<< HEAD
        "cperf": "publish directory",
        "sperf": "publish directory",
        "custom": "ASV command type",
=======
        "custom": "ASV sub-command",
>>>>>>> d0569c79
    }
    if run_type not in run_type_arg.keys():
        message = f"Unsupported run-type: {run_type}"
        raise NotImplementedError(message)
    if not session.posargs:
        message = (
            f"Missing mandatory first Nox session posarg: "
            f"{run_type_arg[run_type]}"
        )
        raise ValueError(message)
    first_arg = session.posargs[0]
    # Optional extra arguments to be passed down to ASV.
    asv_args = session.posargs[1:]

    def asv_compare(*commits):
        """Run through a list of commits comparing each one to the next."""
        commits = [commit[:8] for commit in commits]
        shifts_dir = Path(".asv") / "performance-shifts"
        for i in range(len(commits) - 1):
            before = commits[i]
            after = commits[i + 1]
            asv_command_ = f"asv compare {before} {after} --factor={COMPARE_FACTOR} --split"
            session.run(*asv_command_.split(" "))

            if run_type == "overnight":
                # Record performance shifts.
                # Run the command again but limited to only showing performance
                #  shifts.
                shifts = session.run(
                    *asv_command_.split(" "), "--only-changed", silent=True
                )
                if shifts:
                    # Write the shifts report to a file.
<<<<<<< HEAD
                    shifts_dir.mkdir(exist_ok=True, parents=True)
                    shifts_path = shifts_dir / after
                    with shifts_path.open("w") as shifts_file:
                        shifts_file.write(shifts)

    # Common ASV arguments for all run_types except `custom`.
    asv_harness = (
        "asv run {posargs} --attribute rounds=4 --interleave-rounds --strict"
    )
=======
                    # Dir is used by .github/workflows/benchmarks.yml,
                    #  but not cached - intended to be discarded after run.
                    shifts_dir.mkdir(exist_ok=True, parents=True)
                    shifts_path = (shifts_dir / after).with_suffix(".txt")
                    with shifts_path.open("w") as shifts_file:
                        shifts_file.write(shifts)

    # Common ASV arguments used for both `overnight` and `bench` run_types.
    asv_harness = "asv run {posargs} --attribute rounds=4 --interleave-rounds --strict --show-stderr"
>>>>>>> d0569c79

    if run_type == "overnight":
        first_commit = first_arg
        commit_range = f"{first_commit}^^.."
        asv_command = asv_harness.format(posargs=commit_range)
        session.run(*asv_command.split(" "), *asv_args)

        # git rev-list --first-parent is the command ASV uses.
        git_command = f"git rev-list --first-parent {commit_range}"
        commit_string = session.run(
            *git_command.split(" "), silent=True, external=True
        )
        commit_list = commit_string.rstrip().split("\n")
        asv_compare(*reversed(commit_list))

    elif run_type == "branch":
        base_branch = first_arg
        git_command = f"git merge-base HEAD {base_branch}"
        merge_base = session.run(
            *git_command.split(" "), silent=True, external=True
        )[:8]

        with NamedTemporaryFile("w") as hashfile:
            hashfile.writelines([merge_base, "\n", "HEAD"])
            hashfile.flush()
            commit_range = f"HASHFILE:{hashfile.name}"
            asv_command = asv_harness.format(posargs=commit_range)
            session.run(*asv_command.split(" "), *asv_args)

        asv_compare(merge_base, "HEAD")

<<<<<<< HEAD
    elif run_type in ("cperf", "sperf"):
        publish_dir = Path(first_arg)
        if not publish_dir.is_dir():
            message = (
                f"Input 'publish directory' is not a directory: {publish_dir}"
            )
            raise NotADirectoryError(message)
        publish_subdir = (
            publish_dir
            / f"{run_type}_{datetime.now().strftime('%Y%m%d_%H%M%S')}"
        )
        publish_subdir.mkdir()

        # Activate on demand benchmarks (C/SPerf are deactivated for 'standard' runs).
        session.env["ON_DEMAND_BENCHMARKS"] = "True"
        commit_range = "upstream/main^!"

        asv_command = (
            asv_harness.format(posargs=commit_range) + f" --bench={run_type}"
        )
        session.run(*asv_command.split(" "), *asv_args)

        asv_command = f"asv publish {commit_range} --html-dir={publish_subdir}"
        session.run(*asv_command.split(" "))

        # Print completion message.
        location = Path().cwd() / ".asv"
        print(
            f'New ASV results for "{run_type}".\n'
            f'See "{publish_subdir}",'
            f'\n  html in "{location / "html"}".'
            f'\n  or JSON files under "{location / "results"}".'
        )

    else:
        asv_command_type = first_arg
        session.run("asv", asv_command_type, *asv_args)
=======
    else:
        asv_subcommand = first_arg
        assert run_type == "custom"
        session.run("asv", asv_subcommand, *asv_args)
>>>>>>> d0569c79
<|MERGE_RESOLUTION|>--- conflicted
+++ resolved
@@ -295,21 +295,12 @@
 @nox.session
 @nox.parametrize(
     "run_type",
-<<<<<<< HEAD
     ["overnight", "branch", "cperf", "sperf", "custom"],
     ids=["overnight", "branch", "cperf", "sperf", "custom"],
 )
 def benchmarks(
     session: nox.sessions.Session,
     run_type: Literal["overnight", "branch", "cperf", "sperf", "custom"],
-=======
-    ["overnight", "branch", "custom"],
-    ids=["overnight", "branch", "custom"],
-)
-def benchmarks(
-    session: nox.sessions.Session,
-    run_type: Literal["overnight", "branch", "custom"],
->>>>>>> d0569c79
 ):
     """
     Perform Iris performance benchmarks (using Airspeed Velocity).
@@ -337,16 +328,12 @@
           merged.
           **For maximum accuracy, avoid using the machine that is running this
           session. Run time could be >1 hour for the full benchmark suite.**
-<<<<<<< HEAD
         * ``cperf``: Run the on-demand CPerf suite of benchmarks (part of the
           UK Met Office NG-VAT project) for the ``HEAD`` of ``upstream/main``
           only, and publish the results to the input **publish directory**,
           within a unique subdirectory for this run.
         * ``sperf``: As with CPerf, but for the SPerf suite.
-        * ``custom``: run ASV with the input **ASV command type**, without any
-=======
         * ``custom``: run ASV with the input **ASV sub-command**, without any
->>>>>>> d0569c79
           preset arguments - must all be supplied by the user. So just like
           running ASV manually, with the convenience of re-using the session's
           scripted setup steps.
@@ -357,10 +344,7 @@
     * ``nox --session="benchmarks(branch)" -- upstream/main``
     * ``nox --session="benchmarks(branch)" -- upstream/mesh-data-model``
     * ``nox --session="benchmarks(branch)" -- upstream/main --bench=regridding``
-<<<<<<< HEAD
     * ``nox --session="benchmarks(cperf)" -- my_publish_dir
-=======
->>>>>>> d0569c79
     * ``nox --session="benchmarks(custom)" -- continuous a1b23d4 HEAD --quick``
 
     """
@@ -418,13 +402,9 @@
     run_type_arg = {
         "overnight": "first commit",
         "branch": "base branch",
-<<<<<<< HEAD
         "cperf": "publish directory",
         "sperf": "publish directory",
-        "custom": "ASV command type",
-=======
         "custom": "ASV sub-command",
->>>>>>> d0569c79
     }
     if run_type not in run_type_arg.keys():
         message = f"Unsupported run-type: {run_type}"
@@ -458,17 +438,6 @@
                 )
                 if shifts:
                     # Write the shifts report to a file.
-<<<<<<< HEAD
-                    shifts_dir.mkdir(exist_ok=True, parents=True)
-                    shifts_path = shifts_dir / after
-                    with shifts_path.open("w") as shifts_file:
-                        shifts_file.write(shifts)
-
-    # Common ASV arguments for all run_types except `custom`.
-    asv_harness = (
-        "asv run {posargs} --attribute rounds=4 --interleave-rounds --strict"
-    )
-=======
                     # Dir is used by .github/workflows/benchmarks.yml,
                     #  but not cached - intended to be discarded after run.
                     shifts_dir.mkdir(exist_ok=True, parents=True)
@@ -476,9 +445,11 @@
                     with shifts_path.open("w") as shifts_file:
                         shifts_file.write(shifts)
 
-    # Common ASV arguments used for both `overnight` and `bench` run_types.
-    asv_harness = "asv run {posargs} --attribute rounds=4 --interleave-rounds --strict --show-stderr"
->>>>>>> d0569c79
+    # Common ASV arguments for all run_types except `custom`.
+    asv_harness = (
+        "asv run {posargs} --attribute rounds=4 --interleave-rounds --strict "
+        "--show-stderr"
+    )
 
     if run_type == "overnight":
         first_commit = first_arg
@@ -510,7 +481,6 @@
 
         asv_compare(merge_base, "HEAD")
 
-<<<<<<< HEAD
     elif run_type in ("cperf", "sperf"):
         publish_dir = Path(first_arg)
         if not publish_dir.is_dir():
@@ -546,11 +516,6 @@
         )
 
     else:
-        asv_command_type = first_arg
-        session.run("asv", asv_command_type, *asv_args)
-=======
-    else:
         asv_subcommand = first_arg
         assert run_type == "custom"
-        session.run("asv", asv_subcommand, *asv_args)
->>>>>>> d0569c79
+        session.run("asv", asv_subcommand, *asv_args)