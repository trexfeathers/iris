# Copyright Iris contributors
#
# This file is part of Iris and is released under the BSD license.
# See LICENSE in the root of the repository for full licensing details.
"""Argparse conveniences for executing common types of benchmark runs."""

from abc import ABC, abstractmethod
import argparse
from datetime import datetime
from importlib import import_module
from os import environ
from pathlib import Path
import re
import shlex
import subprocess
from tempfile import NamedTemporaryFile
from textwrap import dedent
from typing import Literal, Protocol

# The threshold beyond which shifts are 'notable'. See `asv compare`` docs
#  for more.
COMPARE_FACTOR = 1.2

BENCHMARKS_DIR = Path(__file__).parent
ROOT_DIR = BENCHMARKS_DIR.parent
# Storage location for reports used in GitHub actions.
GH_REPORT_DIR = ROOT_DIR.joinpath(".github", "workflows", "benchmark_reports")

# Common ASV arguments for all run_types except `custom`.
ASV_HARNESS = "run {posargs} --attribute rounds=4 --interleave-rounds --show-stderr"


def echo(echo_string: str):
    # Use subprocess for printing to reduce chance of printing out of sequence
    #  with the subsequent calls.
    subprocess.run(["echo", f"BM_RUNNER DEBUG: {echo_string}"])


def _subprocess_runner(args, asv=False, **kwargs):
    # Avoid permanent modifications if the same arguments are used more than once.
    args = args.copy()
    kwargs = kwargs.copy()
    if asv:
        args.insert(0, "asv")
        kwargs["cwd"] = BENCHMARKS_DIR
    echo(" ".join(args))
    kwargs.setdefault("check", True)
    return subprocess.run(args, **kwargs)


def _subprocess_runner_capture(args, **kwargs) -> str:
    result = _subprocess_runner(args, capture_output=True, **kwargs)
    return result.stdout.decode().rstrip()


def _check_requirements(package: str) -> None:
    try:
        import_module(package)
    except ImportError as exc:
        message = (
            f"No {package} install detected. Benchmarks can only "
            f"be run in an environment including {package}."
        )
        raise Exception(message) from exc


def _prep_data_gen_env() -> None:
    """Create or access a separate, unchanging environment for generating test data."""
    python_version = "3.12"
    data_gen_var = "DATA_GEN_PYTHON"
    if data_gen_var in environ:
        echo("Using existing data generation environment.")
    else:
        echo("Setting up the data generation environment ...")
        # Get Nox to build an environment for the `tests` session, but don't
        #  run the session. Will reuse a cached environment if appropriate.
        _subprocess_runner(
            [
                "nox",
                f"--noxfile={ROOT_DIR / 'noxfile.py'}",
                "--session=tests",
                "--install-only",
                f"--python={python_version}",
            ]
        )
        # Find the environment built above, set it to be the data generation
        #  environment.
        data_gen_python = next(
            (ROOT_DIR / ".nox").rglob(f"tests*/bin/python{python_version}")
        ).resolve()
        environ[data_gen_var] = str(data_gen_python)

        def clone_resource(name: str, clone_source: str) -> Path:
            resource_dir = data_gen_python.parents[1] / "resources"
            resource_dir.mkdir(exist_ok=True)
            clone_dir = resource_dir / name
            if not clone_dir.is_dir():
                _subprocess_runner(["git", "clone", clone_source, str(clone_dir)])
            return clone_dir

        echo("Installing Mule into data generation environment ...")
        mule_dir = clone_resource("mule", "https://github.com/metomi/mule.git")
        _subprocess_runner(
            [
                str(data_gen_python),
                "-m",
                "pip",
                "install",
                str(mule_dir / "mule"),
            ]
        )

        test_data_var = "OVERRIDE_TEST_DATA_REPOSITORY"
        if test_data_var not in environ:
            echo("Installing iris-test-data into data generation environment ...")
            test_data_dir = clone_resource(
                "iris-test-data", "https://github.com/SciTools/iris-test-data.git"
            )
            environ[test_data_var] = str(test_data_dir / "test_data")

        echo("Data generation environment ready.")


def _setup_common() -> None:
    _check_requirements("asv")
    _check_requirements("nox")

    _prep_data_gen_env()

    echo("Setting up ASV ...")
    _subprocess_runner(["machine", "--yes"], asv=True)

    echo("Setup complete.")


def _asv_compare(*commits: str, overnight_mode: bool = False) -> None:
    """Run through a list of commits comparing each one to the next."""
    commits = tuple(commit[:8] for commit in commits)
    for i in range(len(commits) - 1):
        before = commits[i]
        after = commits[i + 1]
        asv_command = shlex.split(
            f"compare {before} {after} --factor={COMPARE_FACTOR} --split"
        )

        comparison = _subprocess_runner_capture(asv_command, asv=True)
        echo(comparison)
        shifts = _subprocess_runner_capture([*asv_command, "--only-changed"], asv=True)

        if shifts or (not overnight_mode):
            # For the overnight run: only post if there are shifts.
            _gh_create_reports(after, comparison, shifts)


def _gh_create_reports(commit_sha: str, results_full: str, results_shifts: str) -> None:
    """If running under GitHub Actions: record the results in report(s).

    Posting the reports is done by :func:`_gh_post_reports`, which must be run
    within a separate action to comply with GHA's security limitations.
    """
    if "GITHUB_ACTIONS" not in environ:
        # Only run when within GHA.
        return

    pr_number = environ.get("PR_NUMBER", None)
    on_pull_request = pr_number is not None
    run_id = environ["GITHUB_RUN_ID"]
    repo = environ["GITHUB_REPOSITORY"]
    gha_run_link = f"[`{run_id}`](https://github.com/{repo}/actions/runs/{run_id})"

    GH_REPORT_DIR.mkdir(exist_ok=True)
    commit_dir = GH_REPORT_DIR / commit_sha
    commit_dir.mkdir()
    command_path = commit_dir / "command.txt"
    body_path = commit_dir / "body.txt"

    performance_report = dedent(
        (
            """
            # :stopwatch: Performance Benchmark Report: {commit_sha}

            <details>
            <summary>Performance shifts</summary>

            ```
            {results_shifts}
            ```

            </details>

            <details>
            <summary>Full benchmark results</summary>

            ```
            {results_full}
            ```

            </details>

            Generated by GHA run {gha_run_link}
            """
        )
    )
    performance_report = performance_report.format(
        commit_sha=commit_sha,
        results_shifts=results_shifts,
        results_full=results_full,
        gha_run_link=gha_run_link,
    )

    if on_pull_request:
        # Command to post the report as a comment on the active PR.
        body_path.write_text(performance_report)
        command = (
            f"gh pr comment {pr_number} "
            f"--body-file {body_path.absolute()} "
            f"--repo {repo}"
        )
        command_path.write_text(command)

    else:
        # Command to post the report as new issue.
        commit_msg = _subprocess_runner_capture(
            f"git log {commit_sha}^! --oneline".split(" ")
        )
        # Intended for benchmarking commits on trunk - should include a PR
        #  number due to our squash policy.
        pr_tag_match = re.search("#[0-9]*", commit_msg)

        assignee = ""
        pr_tag = "pull request number unavailable"
        if pr_tag_match is not None:
            pr_tag = pr_tag_match.group(0)

            for login_type in ("author", "mergedBy"):
                gh_query = f'.["{login_type}"]["login"]'
                commandlist = shlex.split(
                    f"gh pr view {pr_tag[1:]} "
                    f"--json {login_type} -q '{gh_query}' "
                    f"--repo {repo}"
                )
                login = _subprocess_runner_capture(commandlist)

                commandlist = [
                    "curl",
                    "-s",
                    f"https://api.github.com/users/{login}",
                ]
                login_info = _subprocess_runner_capture(commandlist)
                is_user = '"type": "User"' in login_info
                if is_user:
                    assignee = login
                    break

        title = f"Performance Shift(s): `{commit_sha}`"
        body = dedent(
            (
                f"""
                Benchmark comparison has identified performance shifts at:

                * commit {commit_sha} ({pr_tag}).

                <p>
                Please review the report below and
                take corrective/congratulatory action as appropriate
                :slightly_smiling_face:
                </p>
                """
            )
        )
        body += performance_report
        body_path.write_text(body)

        command = (
            "gh issue create "
            f'--title "{title}" '
            f"--body-file {body_path.absolute()} "
            '--label "Bot" '
            '--label "Type: Performance" '
            f"--repo {repo}"
        )
        if assignee:
            command += f" --assignee {assignee}"
        command_path.write_text(command)


def _gh_post_reports() -> None:
    """If running under GitHub Actions: post pre-prepared benchmark reports.

    Reports are prepared by :func:`_gh_create_reports`, which must be run
    within a separate action to comply with GHA's security limitations.
    """
    if "GITHUB_ACTIONS" not in environ:
        # Only run when within GHA.
        return

    commit_dirs = [x for x in GH_REPORT_DIR.iterdir() if x.is_dir()]
    for commit_dir in commit_dirs:
        command_path = commit_dir / "command.txt"
        command = command_path.read_text()

        # Security: only accept certain commands to run.
        assert command.startswith(("gh issue create", "gh pr comment"))

        _subprocess_runner(shlex.split(command))


class _SubParserGenerator(ABC):
    """Convenience for holding all the necessary argparse info in 1 place."""

    name: str = NotImplemented
    description: str = NotImplemented
    epilog: str = NotImplemented

    class _SubParsersType(Protocol):
        """Duck typing since argparse._SubParsersAction is private."""

        def add_parser(self, name, **kwargs) -> argparse.ArgumentParser: ...

    def __init__(self, subparsers: _SubParsersType) -> None:
        self.subparser = subparsers.add_parser(
            self.name,
            description=self.description,
            epilog=self.epilog,
            formatter_class=argparse.RawTextHelpFormatter,
        )
        self.add_arguments()
        self.add_asv_arguments()
        self.subparser.set_defaults(func=self.func)

    @abstractmethod
    def add_arguments(self) -> None:
        """All custom self.subparser.add_argument() calls."""
        _ = NotImplemented

    def add_asv_arguments(self) -> None:
        self.subparser.add_argument(
            "asv_args",
            nargs=argparse.REMAINDER,
            help="Any number of arguments to pass down to the ASV benchmark command.",
        )

    @staticmethod
    @abstractmethod
    def func(args: argparse.Namespace):
        """Return when the subparser is parsed.

        `func` is then called, performing the user's selected sub-command.

        """
        _ = args
        return NotImplemented


class Overnight(_SubParserGenerator):
    name = "overnight"
    description = (
        "Benchmarks all commits between the input **first_commit** to ``HEAD``, "
        "comparing each to its parent for performance shifts. If running on "
        "GitHub Actions: performance shift(s) will be reported in a new issue.\n"
        "Designed for checking the previous 24 hours' commits, typically in a "
        "scheduled script.\n"
        "Uses `asv run`."
    )
    epilog = (
        "e.g. python bm_runner.py overnight a1b23d4\n"
        "e.g. python bm_runner.py overnight a1b23d4 --bench=regridding"
    )

    def add_arguments(self) -> None:
        self.subparser.add_argument(
            "first_commit",
            type=str,
            help="The first commit in the benchmarking commit sequence.",
        )

    @staticmethod
    def func(args: argparse.Namespace) -> None:
        _setup_common()

        commit_range = f"{args.first_commit}^^.."
        # git rev-list --first-parent is the command ASV uses.
        git_command = shlex.split(f"git rev-list --first-parent {commit_range}")
        commit_string = _subprocess_runner_capture(git_command)
        commit_list = commit_string.split("\n")

        asv_command = shlex.split(ASV_HARNESS.format(posargs=commit_range))
        try:
            _subprocess_runner([*asv_command, *args.asv_args], asv=True)
        finally:
            # Designed for long running - want to compare/post any valid
            #  results even if some are broken.
            _asv_compare(*reversed(commit_list), overnight_mode=True)


class Branch(_SubParserGenerator):
    name = "branch"
    description = (
        "Performs the same operations as ``overnight``, but always on two commits "
        "only - ``HEAD``, and ``HEAD``'s merge-base with the input "
        "**base_branch**. If running on GitHub Actions: HEAD will be GitHub's "
        "merge commit and merge-base will be the merge target. Performance "
        "comparisons will be posted in a comment on the relevant pull request.\n"
        "Designed "
        "for testing if the active branch's changes cause performance shifts - "
        "anticipating what would be caught by ``overnight`` once merged.\n\n"
        "**For maximum accuracy, avoid using the machine that is running this "
        "session. Run time could be >1 hour for the full benchmark suite.**\n"
        "Uses `asv run`."
    )
    epilog = (
        "e.g. python bm_runner.py branch upstream/main\n"
        "e.g. python bm_runner.py branch upstream/main --bench=regridding"
    )

    def add_arguments(self) -> None:
        self.subparser.add_argument(
            "base_branch",
            type=str,
            help="A branch that has the merge-base with ``HEAD`` - ``HEAD`` will be benchmarked against that merge-base.",
        )

    @staticmethod
    def func(args: argparse.Namespace) -> None:
        _setup_common()

        git_command = shlex.split("git rev-parse HEAD")
        head_sha = _subprocess_runner_capture(git_command)[:8]

        git_command = shlex.split(f"git merge-base {head_sha} {args.base_branch}")
        merge_base = _subprocess_runner_capture(git_command)[:8]

        with NamedTemporaryFile("w") as hashfile:
            hashfile.writelines([merge_base, "\n", head_sha])
            hashfile.flush()
            commit_range = f"HASHFILE:{hashfile.name}"
            asv_command = shlex.split(ASV_HARNESS.format(posargs=commit_range))
            _subprocess_runner([*asv_command, *args.asv_args], asv=True)

        _asv_compare(merge_base, head_sha)


class _CSPerf(_SubParserGenerator, ABC):
    """Common code used by both CPerf and SPerf."""

    description = (
        "Run the on-demand {} suite of benchmarks (part of the UK Met "
        "Office NG-VAT project) for the ``HEAD`` of ``upstream/main`` only, "
        "and publish the results to the input **publish_dir**, within a "
        "unique subdirectory for this run.\n"
        "Uses `asv run`."
    )
    epilog = (
        "e.g. python bm_runner.py {0} my_publish_dir\n"
        "e.g. python bm_runner.py {0} my_publish_dir --bench=regridding"
    )

    def add_arguments(self) -> None:
        self.subparser.add_argument(
            "publish_dir",
            type=str,
            help="HTML results will be published to a sub-dir in this dir.",
        )

    @staticmethod
    def csperf(args: argparse.Namespace, run_type: Literal["cperf", "sperf"]) -> None:
        _setup_common()

        publish_dir = Path(args.publish_dir)
        if not publish_dir.is_dir():
            message = f"Input 'publish directory' is not a directory: {publish_dir}"
            raise NotADirectoryError(message)
        publish_subdir = (
            publish_dir / f"{run_type}_{datetime.now().strftime('%Y%m%d_%H%M%S')}"
        )
        publish_subdir.mkdir()

        # Activate on demand benchmarks (C/SPerf are deactivated for
        #  'standard' runs).
        environ["ON_DEMAND_BENCHMARKS"] = "True"
        commit_range = "upstream/main^!"

        asv_command_str = (
            ASV_HARNESS.format(posargs=commit_range) + f" --bench={run_type}"
        )

        # Only do a single round.
        asv_command = shlex.split(re.sub(r"rounds=\d", "rounds=1", asv_command_str))
        try:
            _subprocess_runner([*asv_command, *args.asv_args], asv=True)
        except subprocess.CalledProcessError as err:
            # C/SPerf benchmarks are much bigger than the CI ones:
            # Don't fail the whole run if memory blows on 1 benchmark.
            # ASV produces return code of 2 if the run includes crashes.
            if err.returncode != 2:
                raise

        asv_command = shlex.split(f"publish {commit_range} --html-dir={publish_subdir}")
        _subprocess_runner(asv_command, asv=True)

        # Print completion message.
        location = BENCHMARKS_DIR / ".asv"
        echo(
            f'New ASV results for "{run_type}".\n'
            f'See "{publish_subdir}",'
            f'\n  or JSON files under "{location / "results"}".'
        )


class CPerf(_CSPerf):
    name = "cperf"
    description = _CSPerf.description.format("CPerf")
    epilog = _CSPerf.epilog.format("cperf")

    @staticmethod
    def func(args: argparse.Namespace) -> None:
        _CSPerf.csperf(args, "cperf")


class SPerf(_CSPerf):
    name = "sperf"
    description = _CSPerf.description.format("SPerf")
    epilog = _CSPerf.epilog.format("sperf")

    @staticmethod
    def func(args: argparse.Namespace) -> None:
        _CSPerf.csperf(args, "sperf")


class Custom(_SubParserGenerator):
    name = "custom"
    description = (
        "Run ASV with the input **ASV sub-command**, without any preset "
        "arguments - must all be supplied by the user. So just like running "
        "ASV manually, with the convenience of re-using the runner's "
        "scripted setup steps."
    )
    epilog = "e.g. python bm_runner.py custom continuous a1b23d4 HEAD --quick"

    def add_arguments(self) -> None:
        self.subparser.add_argument(
            "asv_sub_command",
            type=str,
            help="The ASV command to run.",
        )

    @staticmethod
    def func(args: argparse.Namespace) -> None:
        _setup_common()
        _subprocess_runner([args.asv_sub_command, *args.asv_args], asv=True)


class TrialRun(_SubParserGenerator):
    name = "trialrun"
    description = (
        "Fast trial-run a given benchmark, to check it works : "
        "in a provided or latest-lockfile environment, "
        "with no repeats for accuracy of measurement."
    )
    epilog = (
        "e.g. python bm_runner.py trialrun "
        "MyBenchmarks.time_calc ${DATA_GEN_PYTHON}"
        "\n\nNOTE: 'runpath' also replaces $DATA_GEN_PYTHON during the run."
    )

    def add_arguments(self) -> None:
        self.subparser.add_argument(
            "benchmark",
            type=str,
            help=(
                "A benchmark name, possibly including wildcards, "
                "as supported by the ASV '--bench' argument."
            ),
        )
        self.subparser.add_argument(
            "runpath",
            type=str,
            help=(
                "A path to an existing python executable, "
                "to completely bypass environment building."
            ),
        )

    @staticmethod
    def func(args: argparse.Namespace) -> None:
        if args.runpath:
            # Shortcut creation of a data-gen environment
            # - which is also the trial-run env.
            python_path = Path(args.runpath).resolve()
            environ["DATA_GEN_PYTHON"] = str(python_path)
        _setup_common()
        # get path of data-gen environment, setup by previous call
<<<<<<< HEAD
        python_path = environ["DATA_GEN_PYTHON"]

=======
        python_path = Path(environ["DATA_GEN_PYTHON"])
>>>>>>> 9d905306
        # allow 'on-demand' benchmarks
        environ["ON_DEMAND_BENCHMARKS"] = "1"
        asv_command = [
            "run",
            "--bench",
            args.benchmark,
            # no repeats for timing accuracy
            "--quick",
            "--show-stderr",
            # do not build a unique env : run test in data-gen environment
            "--environment",
            f"existing:{python_path}",
        ] + args.asv_args
        _subprocess_runner(asv_command, asv=True)


class GhPost(_SubParserGenerator):
    name = "_gh_post"
    description = (
        "Used by GitHub Actions to post benchmark reports that were prepared "
        "during previous actions. Separated to comply with GitHub's security "
        "requirements."
    )
    epilog = "Sole acceptable syntax: python bm_runner.py _gh_post"

    @staticmethod
    def func(args: argparse.Namespace) -> None:
        _gh_post_reports()

    # No arguments permitted for this subclass:

    def add_arguments(self) -> None:
        pass

    def add_asv_arguments(self) -> None:
        pass


def main():
    parser = argparse.ArgumentParser(
        description="Run the Iris performance benchmarks (using Airspeed Velocity).",
        epilog=(
            "More help is available within each sub-command."
            "\n\nNOTE(1): a separate python environment is created to "
            "construct test files.\n   Set $DATA_GEN_PYTHON to avoid the cost "
            "of this."
            "\nNOTE(2): iris-test-data is downloaded and cached within the "
            "data generation environment.\n   Set "
            "$OVERRIDE_TEST_DATA_REPOSITORY to avoid the cost of this."
            "\nNOTE(3): test data is cached within the "
            "benchmarks code directory, and uses a lot of disk space "
            "of disk space (Gb).\n   Set $BENCHMARK_DATA to specify where this "
            "space can be safely allocated."
        ),
        formatter_class=argparse.RawTextHelpFormatter,
    )
    subparsers = parser.add_subparsers(required=True)

    for gen in (Overnight, Branch, CPerf, SPerf, Custom, TrialRun, GhPost):
        _ = gen(subparsers).subparser

    parsed = parser.parse_args()
    parsed.func(parsed)


if __name__ == "__main__":
    main()<|MERGE_RESOLUTION|>--- conflicted
+++ resolved
@@ -590,12 +590,7 @@
             environ["DATA_GEN_PYTHON"] = str(python_path)
         _setup_common()
         # get path of data-gen environment, setup by previous call
-<<<<<<< HEAD
-        python_path = environ["DATA_GEN_PYTHON"]
-
-=======
         python_path = Path(environ["DATA_GEN_PYTHON"])
->>>>>>> 9d905306
         # allow 'on-demand' benchmarks
         environ["ON_DEMAND_BENCHMARKS"] = "1"
         asv_command = [
