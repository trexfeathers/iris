--- conflicted
+++ resolved
@@ -122,11 +122,7 @@
 
 
 # Iris revision.
-<<<<<<< HEAD
-__version__ = '0.9.1'
-=======
 __version__ = '2.0a0'
->>>>>>> 0fafa87d
 
 # Restrict the names imported when using "from iris import *"
 __all__ = ['load', 'load_cube', 'load_cubes', 'load_raw',
