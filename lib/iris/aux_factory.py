--- conflicted
+++ resolved
@@ -22,11 +22,6 @@
 )
 import iris.coords
 
-<<<<<<< HEAD
-sleep(3)
-
-=======
->>>>>>> a0c84aab
 
 class AuxCoordFactory(CFVariableMixin, metaclass=ABCMeta):
     """
